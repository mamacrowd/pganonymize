"""Helper methods"""

from __future__ import absolute_import

import json
import logging
import math
import re
import subprocess
import time

import parmap
from pgcopy import CopyManager
import psycopg2
import psycopg2.extras
from psycopg2.sql import SQL, Identifier, Composed
<<<<<<< HEAD
from pgcopy import CopyManager

from tqdm import trange

from pganonymizer.constants import DEFAULT_CHUNK_SIZE, DEFAULT_PRIMARY_KEY
from pganonymizer.providers import provider_registry
=======
from tqdm import trange

from pganonymizer.constants import DEFAULT_CHUNK_SIZE, DEFAULT_PRIMARY_KEY
from pganonymizer.providers import get_provider
>>>>>>> 13fd10ba


def anonymize_tables(connection, definitions, verbose=False, dry_run=False):
    """
    Anonymize a list of tables according to the schema definition.

    :param connection: A database connection instance.
    :param list definitions: A list of table definitions from the YAML schema.
    :param bool verbose: Display logging information and a progress bar.
    :param bool dry_run: Script is runnin in dry-run mode, no commit expected.
    """
    for definition in definitions:
        start_time = time.time()
        table_name = list(definition.keys())[0]
        logging.info('Found table definition "%s"', table_name)
        table_definition = definition[table_name]
        columns = table_definition.get('fields', [])
        excludes = table_definition.get('excludes', [])
        search = table_definition.get('search')
        primary_key = table_definition.get('primary_key', DEFAULT_PRIMARY_KEY)
        total_count = get_table_count(connection, table_name, dry_run)
        chunk_size = table_definition.get('chunk_size', DEFAULT_CHUNK_SIZE)
        build_and_then_import_data(connection, table_name, primary_key, columns, excludes,
                                   search, total_count, chunk_size, verbose=verbose, dry_run=dry_run)
        end_time = time.time()
        logging.info('{} anonymization took {:.2f}s'.format(table_name, end_time - start_time))


def process_row(row, columns, excludes):
    if row_matches_excludes(row, excludes):
        return None
    else:
        row_column_dict = get_column_values(row, columns)
        if row_column_dict:
            for key, value in row_column_dict.items():
                row[key] = value
        else:
            return None
        return row


def build_and_then_import_data(connection, table, primary_key, columns,
                               excludes, search, total_count, chunk_size, verbose=False, dry_run=False):
    """
    Select all data from a table and return it together with a list of table columns.

    :param connection: A database connection instance.
    :param str table: Name of the table to retrieve the data.
    :param str primary_key: Table primary key
    :param list columns: A list of table fields
    :param list[dict] excludes: A list of exclude definitions.
    :param str search: A SQL WHERE (search_condition) to filter and keep only the searched rows.
    :param int total_count: The amount of rows for the current table
    :param int chunk_size: Number of data rows to fetch with the cursor
    :param bool verbose: Display logging information and a progress bar.
    :param bool dry_run: Script is runnin in dry-run mode, no commit expected.
    """
    column_names = get_column_names(columns)
    sql_columns = SQL(', ').join([Identifier(column_name) for column_name in [primary_key] + column_names])
    sql_select = SQL('SELECT {columns} FROM {table}').format(table=Identifier(table), columns=sql_columns)
    if search:
        sql_select = Composed([sql_select, SQL(" WHERE {search_condition}".format(search_condition=search))])
    if dry_run:
        sql_select = Composed([sql_select, SQL(" LIMIT 100")])
    cursor = connection.cursor(cursor_factory=psycopg2.extras.DictCursor, name='fetch_large_result')
    cursor.execute(sql_select.as_string(connection))
    temp_table = 'tmp_{table}'.format(table=table)
    create_temporary_table(connection, columns, table, temp_table, primary_key)
    batches = int(math.ceil((1.0 * total_count) / (1.0 * chunk_size)))
    for i in trange(batches, desc="Processing {} batches for {}".format(batches, table), disable=not verbose):
        records = cursor.fetchmany(size=chunk_size)
        if records:
            data = parmap.map(process_row, records, columns, excludes, pm_pbar=verbose)
            import_data(connection, temp_table, [primary_key] + column_names, filter(None, data))
    apply_anonymized_data(connection, temp_table, table, primary_key, columns)

    cursor.close()


def apply_anonymized_data(connection, temp_table, source_table, primary_key, definitions):
    logging.info('Applying changes on table {}'.format(source_table))
    cursor = connection.cursor()
    create_index_sql = SQL('CREATE INDEX ON {temp_table} ({primary_key})')
    sql = create_index_sql.format(temp_table=Identifier(temp_table), primary_key=Identifier(primary_key))
    cursor.execute(sql.as_string(connection))

    column_names = get_column_names(definitions)
    columns_identifiers = [SQL('{column} = s.{column}').format(column=Identifier(column)) for column in column_names]
    set_columns = SQL(', ').join(columns_identifiers)
    sql_args = {
        "table": Identifier(source_table),
        "columns": set_columns,
        "source": Identifier(temp_table),
        "primary_key": Identifier(primary_key)
    }
    sql = SQL(
        'UPDATE {table} t '
        'SET {columns} '
        'FROM {source} s '
        'WHERE t.{primary_key} = s.{primary_key}'
    ).format(**sql_args)
    cursor.execute(sql.as_string(connection))
    cursor.close()


def row_matches_excludes(row, excludes=None):
    """
    Check whether a row matches a list of field exclusion patterns.

    :param list row: The data row
    :param list excludes: A list of field exclusion roles, e.g.:

    >>> [
    >>>     {'email': ['\\S.*@example.com', '\\S.*@foobar.com', ]}
    >>> ]

    :return: True or False
    :rtype: bool
    """
    excludes = excludes if excludes else []
    for definition in excludes:
        column = list(definition.keys())[0]
        for exclude in definition.get(column, []):
            pattern = re.compile(exclude, re.IGNORECASE)
            if row[column] is not None and pattern.match(row[column]):
                return True
    return False


def create_temporary_table(connection, definitions, source_table, temp_table, primary_key):
    primary_key = primary_key if primary_key else DEFAULT_PRIMARY_KEY
    column_names = get_column_names(definitions)
    sql_columns = SQL(', ').join([Identifier(column_name) for column_name in [primary_key] + column_names])
    ctas_query = SQL("""CREATE TEMP TABLE {temp_table} AS SELECT {columns}
                    FROM {source_table} WITH NO DATA""")
    cursor = connection.cursor()
    cursor.execute(ctas_query.format(temp_table=Identifier(temp_table),
                   source_table=Identifier(source_table), columns=sql_columns)
                   .as_string(connection)
                   )
    cursor.close()


def import_data(connection, table_name, column_names, data):
    """
    Import the temporary and anonymized data to a temporary table and write the changes back.
    :param connection: A database connection instance.
    :param str table_name: Name of the table to be populated with data.
<<<<<<< HEAD
    :param list columns: A list of table fields
=======
    :param list column_names: A list of table fields
>>>>>>> 13fd10ba
    :param list data: The table data.
    """
    mgr = CopyManager(connection, table_name, column_names)
    mgr.copy([[escape_str_replace(val) for col, val in row.items()] for row in data])


def get_connection(pg_args):
    """
    Return a connection to the database.

    :param pg_args:
    :return: A psycopg connection instance
    :rtype: psycopg2.connection
    """
    return psycopg2.connect(**pg_args)


def get_table_count(connection, table, dry_run):
    """
    Return the number of table entries.

    :param connection: A database connection instance
    :param str table: Name of the database table
    :param bool dry_run: Script is runnin in dry-run mode, no commit expected.
    :return: The number of table entries
    :rtype: int
    """
    if dry_run:
        return 100
    else:
        sql = SQL('SELECT COUNT(*) FROM {table}').format(table=Identifier(table))
        cursor = connection.cursor()
        cursor.execute(sql.as_string(connection))
        total_count = cursor.fetchone()[0]
        cursor.close()
        return total_count


def get_column_values(row, columns):
    """
    Return a dictionary for a single data row, with altered data.

    :param psycopg2.extras.DictRow row: A data row from the current table to be altered
    :param list columns: A list of table columns with their provider rules, e.g.:

    >>> [
    >>>     {'guest_email': {'append': '@localhost', 'provider': 'md5'}}
    >>> ]

    :return: A dictionary with all fields that have to be altered and their value for a single data row, e.g.:
        {'guest_email': '12faf5a9bb6f6f067608dca3027c8fcb@localhost'}
    :rtype: dict
    """
    column_dict = {}
    for definition in columns:
        full_column_name = get_column_name(definition, True)
        column_name = get_column_name(definition, False)
        column_definition = definition[full_column_name]
        provider_config = column_definition.get('provider')
        orig_value = nested_get(row, full_column_name)
        # Skip the current column if there is no value to be altered
        if orig_value is not None:
<<<<<<< HEAD
            provider = provider_registry.get_provider(provider_config['name'])(**provider_config)
=======
            provider = get_provider(provider_config)
>>>>>>> 13fd10ba
            value = provider.alter_value(orig_value)
            append = column_definition.get('append')
            if append:
                value = value + append
            format = column_definition.get('format')
            if format:
                value = format.format(pga_value=value, **row)
            nested_set(row, full_column_name, value)
            column_dict[column_name] = nested_get(row, column_name)
    return column_dict


def truncate_tables(connection, tables):
    """
    Truncate a list of tables.

    :param connection: A database connection instance
    :param list[str] tables: A list of table names
    """
    if not tables:
        return
    cursor = connection.cursor()
    table_names = SQL(', ').join([Identifier(table_name) for table_name in tables])
    logging.info('Truncating tables "%s"', table_names)
    cursor.execute(SQL('TRUNCATE TABLE {tables}').format(tables=table_names).as_string(connection))
    cursor.close()


def create_database_dump(filename, db_args):
    """
    Create a dump file from the current database.

    :param str filename: Path to the dumpfile that should be created
    :param dict db_args: A dictionary with database related information
    """
    arguments = '-d {dbname} -U {user} -h {host} -p {port}'.format(**db_args)
    cmd = 'pg_dump -p -Fc -Z 9 {args} -f {filename}'.format(
        args=arguments,
        filename=filename
    )
    logging.info('Creating database dump file "%s"', filename)
    subprocess.run(cmd, shell=True)


def get_column_name(definition, fully_qualified=False):
<<<<<<< HEAD
=======
    """
    Get column name by definition.

    :param dict definition: Column definition
    :param bool fully_qualified: Get complete column name with path (json objects)
    :return: A string, containing column name. ex:
        id
        name
        metadata.col1
    :rtype: string
    """
>>>>>>> 13fd10ba
    col_name = list(definition.keys())[0]
    if fully_qualified:
        return col_name
    else:
        return col_name.split('.', 2)[0]


def get_column_names(definitions):
<<<<<<< HEAD
=======
    """Get disctinct column names from definitions

    :param list definitions: A list of table definitions from the YAML schema.
    :return: A list of column names
    :rtype: list
    """
>>>>>>> 13fd10ba
    names = []
    for definition in definitions:
        name = get_column_name(definition)
        if name not in names:
            names.append(name)
    return names

<<<<<<< HEAD

def escape_str_replace(x):
    if type(x) == dict:
        return json.dumps(x).encode()
    else:
        return x


def nested_get(dic, path, delimiter='.'):
    try:
        keys = path.split(delimiter)
        for key in keys[:-1]:
            dic = dic.get(key, {})
        return dic[keys[-1]]
    except (AttributeError, KeyError, TypeError):
        return None
=======
>>>>>>> 13fd10ba

def escape_str_replace(value):
    """Get escaped value

<<<<<<< HEAD
def nested_set(dic, path, value, delimiter='.'):
=======
    :param Value to be encoded.
    :return: Escaped value
    :rtype: unknown
    """
    if isinstance(value, dict):
        return json.dumps(value).encode()
    return value


def nested_get(dic, path, delimiter='.'):
    """Get from dictionary by path

    :dic dict Source dictionaly.
    :path string Path withing dictionary
    :delimiter string Path delimiter
    :return: Value at path
    :rtype: unknown
    """
    try:
        keys = path.split(delimiter)
        for key in keys[:-1]:
            dic = dic.get(key, {})
        return dic[keys[-1]]
    except (AttributeError, KeyError, TypeError):
        return None


def nested_set(dic, path, value, delimiter='.'):
    """Set dictionary value by path

    :dic dict Source dictionaly.
    :path string Path withing dictionary
    :value unknow Value to be set
    :delimiter string Path delimiter
    """
>>>>>>> 13fd10ba
    keys = path.split(delimiter)
    for key in keys[:-1]:
        dic = dic.get(key, {})
    dic[keys[-1]] = value<|MERGE_RESOLUTION|>--- conflicted
+++ resolved
@@ -14,19 +14,10 @@
 import psycopg2
 import psycopg2.extras
 from psycopg2.sql import SQL, Identifier, Composed
-<<<<<<< HEAD
-from pgcopy import CopyManager
-
 from tqdm import trange
 
 from pganonymizer.constants import DEFAULT_CHUNK_SIZE, DEFAULT_PRIMARY_KEY
 from pganonymizer.providers import provider_registry
-=======
-from tqdm import trange
-
-from pganonymizer.constants import DEFAULT_CHUNK_SIZE, DEFAULT_PRIMARY_KEY
-from pganonymizer.providers import get_provider
->>>>>>> 13fd10ba
 
 
 def anonymize_tables(connection, definitions, verbose=False, dry_run=False):
@@ -175,11 +166,7 @@
     Import the temporary and anonymized data to a temporary table and write the changes back.
     :param connection: A database connection instance.
     :param str table_name: Name of the table to be populated with data.
-<<<<<<< HEAD
-    :param list columns: A list of table fields
-=======
     :param list column_names: A list of table fields
->>>>>>> 13fd10ba
     :param list data: The table data.
     """
     mgr = CopyManager(connection, table_name, column_names)
@@ -242,11 +229,7 @@
         orig_value = nested_get(row, full_column_name)
         # Skip the current column if there is no value to be altered
         if orig_value is not None:
-<<<<<<< HEAD
             provider = provider_registry.get_provider(provider_config['name'])(**provider_config)
-=======
-            provider = get_provider(provider_config)
->>>>>>> 13fd10ba
             value = provider.alter_value(orig_value)
             append = column_definition.get('append')
             if append:
@@ -292,8 +275,6 @@
 
 
 def get_column_name(definition, fully_qualified=False):
-<<<<<<< HEAD
-=======
     """
     Get column name by definition.
 
@@ -305,7 +286,6 @@
         metadata.col1
     :rtype: string
     """
->>>>>>> 13fd10ba
     col_name = list(definition.keys())[0]
     if fully_qualified:
         return col_name
@@ -314,15 +294,12 @@
 
 
 def get_column_names(definitions):
-<<<<<<< HEAD
-=======
     """Get disctinct column names from definitions
 
     :param list definitions: A list of table definitions from the YAML schema.
     :return: A list of column names
     :rtype: list
     """
->>>>>>> 13fd10ba
     names = []
     for definition in definitions:
         name = get_column_name(definition)
@@ -330,16 +307,28 @@
             names.append(name)
     return names
 
-<<<<<<< HEAD
-
-def escape_str_replace(x):
-    if type(x) == dict:
-        return json.dumps(x).encode()
-    else:
-        return x
+
+def escape_str_replace(value):
+    """Get escaped value
+
+    :param Value to be encoded.
+    :return: Escaped value
+    :rtype: unknown
+    """
+    if isinstance(value, dict):
+        return json.dumps(value).encode()
+    return value
 
 
 def nested_get(dic, path, delimiter='.'):
+    """Get from dictionary by path
+
+    :dic dict Source dictionaly.
+    :path string Path withing dictionary
+    :delimiter string Path delimiter
+    :return: Value at path
+    :rtype: unknown
+    """
     try:
         keys = path.split(delimiter)
         for key in keys[:-1]:
@@ -347,40 +336,6 @@
         return dic[keys[-1]]
     except (AttributeError, KeyError, TypeError):
         return None
-=======
->>>>>>> 13fd10ba
-
-def escape_str_replace(value):
-    """Get escaped value
-
-<<<<<<< HEAD
-def nested_set(dic, path, value, delimiter='.'):
-=======
-    :param Value to be encoded.
-    :return: Escaped value
-    :rtype: unknown
-    """
-    if isinstance(value, dict):
-        return json.dumps(value).encode()
-    return value
-
-
-def nested_get(dic, path, delimiter='.'):
-    """Get from dictionary by path
-
-    :dic dict Source dictionaly.
-    :path string Path withing dictionary
-    :delimiter string Path delimiter
-    :return: Value at path
-    :rtype: unknown
-    """
-    try:
-        keys = path.split(delimiter)
-        for key in keys[:-1]:
-            dic = dic.get(key, {})
-        return dic[keys[-1]]
-    except (AttributeError, KeyError, TypeError):
-        return None
 
 
 def nested_set(dic, path, value, delimiter='.'):
@@ -391,7 +346,6 @@
     :value unknow Value to be set
     :delimiter string Path delimiter
     """
->>>>>>> 13fd10ba
     keys = path.split(delimiter)
     for key in keys[:-1]:
         dic = dic.get(key, {})
