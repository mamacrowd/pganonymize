import math
import os
from collections import OrderedDict, namedtuple
from unittest import mock

import pytest
from mock import ANY, Mock, call, patch

from tests.utils import quote_ident

<<<<<<< HEAD
from pganonymize.utils import (anonymize_tables, build_and_then_import_data, create_database_dump,
                               get_column_values, get_connection, import_data, truncate_tables)
=======
from pganonymizer.utils import (anonymize_tables, build_and_then_import_data, create_database_dump,
                                get_column_values, get_connection, import_data, load_config, truncate_tables)
>>>>>>> bfd4c895


class TestGetConnection:

    @patch('pganonymize.utils.psycopg2.connect')
    def test(self, mock_connect):
        connection_data = {
            'dbname': 'test',
            'user': 'user',
            'password': 'password',
            'host': 'localhost',
            'port': 5432
        }
        get_connection(connection_data)
        mock_connect.assert_called_once_with(**connection_data)


class TestTruncateTables:
    @patch('psycopg2.extensions.quote_ident', side_effect=quote_ident)
    @pytest.mark.parametrize('tables, expected', [
        [('table_a', 'table_b', 'CAPS_TABLe'), 'TRUNCATE TABLE "table_a", "table_b", "CAPS_TABLe"'],
        [(), None],
    ])
    def test(self, quote_ident, tables, expected):
        mock_cursor = Mock()
        connection = Mock()
        connection.cursor.return_value = mock_cursor
        truncate_tables(connection, tables)
        if tables:
            connection.cursor.assert_called_once()
            assert mock_cursor.execute.call_args_list == [call(expected)]
            mock_cursor.close.assert_called_once()
        else:
            connection.cursor.assert_not_called()
            mock_cursor.execute.assert_not_called()
            mock_cursor.close.assert_not_called()


class TestImportData:
    @patch('psycopg2.extensions.quote_ident', side_effect=quote_ident)
    @patch('pgcopy.copy.util')
    @patch('pgcopy.copy.inspect')
    @pytest.mark.parametrize('tmp_table, cols, data', [
        ['public.src_tbl', ('id', 'location'), [
            OrderedDict([("id", 0), ('location', 'Jerusalem')]),
            OrderedDict([("id", 1), ('location', 'New York')]),
            OrderedDict([("id", 2), ('location', 'Moscow')]),
        ]]
    ])
    def test(self, inspect, util, quote_ident, tmp_table, cols, data):
        mock_cursor = Mock()

        connection = Mock()
        connection.cursor.return_value = mock_cursor
        connection.encoding = 'UTF8'
        Record = namedtuple("Record", "attname,type_category,type_name,type_mod,not_null,typelem")

        inspect.get_types.return_value = {
            'id': Record(attname='id', type_category='N', type_name='int8', type_mod=-1, not_null=False, typelem=0),
            'location': Record(attname='location', type_category='S', type_name='varchar', type_mod=259,
                               not_null=False, typelem=0)
        }

        import_data(connection, tmp_table, cols, data)

        # assert connection.cursor.call_count == mock_cursor.close.call_count

        mock_cursor.copy_expert.assert_called_once()
        expected = [call('COPY "public"."src_tbl" ("id", "location") FROM STDIN WITH BINARY', ANY)]
        assert mock_cursor.copy_expert.call_args_list == expected

    @patch('pganonymize.utils.CopyManager')
    @patch('psycopg2.extensions.quote_ident', side_effect=quote_ident)
    def test_anonymize_tables(self, quote_ident, copy_manager):
        mock_cursor = Mock()
        mock_cursor.fetchone.return_value = [2]
        mock_cursor.fetchmany.side_effect = [
            [
                OrderedDict([("first_name", None),
                             ("json_column", None)
                             ]),
                OrderedDict([("first_name", "exclude me"),
                             ("json_column", {"field1": "foo"})
                             ]),
                OrderedDict([("first_name", "John Doe"),
                             ("json_column", {"field1": "foo"})
                             ]),
                OrderedDict([("first_name", "John Doe"),
                             ("json_column", {"field2": "bar"})
                             ])
            ]
        ]
        cmm = Mock()
        copy_manager.return_value = cmm
        copy_manager.copy.return_value = []

        connection = Mock()
        connection.cursor.return_value = mock_cursor
        definitions = []
        anonymize_tables(connection, definitions, verbose=True)

        assert connection.cursor.call_count == 0
        assert mock_cursor.close.call_count == 0
        assert copy_manager.copy.call_count == 0

        definitions = [
            {
                "auth_user": {
                    "primary_key": "id",
                    "chunk_size": 5000,
                    "excludes": [
                        {'first_name': ['exclude']}
                    ],
                    "fields": [
                        {
                            "first_name": {
                                "provider": {
                                    "name": "set",
                                    "value": "dummy name"
                                },
                                "append": "append-me"
                            }
                        },
                        {
                            "json_column.field1": {
                                "provider": {
                                    "name": "set",
                                    "value": "dummy json field1"
                                }
                            }
                        },
                        {
                            "json_column.field2": {
                                "provider": {
                                    "name": "set",
                                    "value": "dummy json field2"
                                }
                            }
                        },
                    ],
                    'search': 'first_name == "John"'
                }
            }
        ]

        anonymize_tables(connection, definitions, verbose=True)
        assert connection.cursor.call_count == mock_cursor.close.call_count
        assert copy_manager.call_args_list == [call(connection, 'tmp_auth_user', ['id', 'first_name', 'json_column'])]
        assert cmm.copy.call_count == 1
        assert cmm.copy.call_args_list == [call([['dummy nameappend-me', b'{"field1": "dummy json field1"}'],
                                                 ['dummy nameappend-me', b'{"field2": "dummy json field2"}']])]


class TestBuildAndThenImport:
    @patch('psycopg2.extensions.quote_ident', side_effect=quote_ident)
    @patch('pganonymize.utils.CopyManager')
    @pytest.mark.parametrize('table, primary_key, columns, total_count, chunk_size', [
        ['src_tbl', 'id', [{'col1': {'provider': {'name': 'md5'}}},
                           {'COL2': {'provider': {'name': 'md5'}}}], 10, 3]
    ])
    def test(self, quote_ident, copy_manager, table, primary_key, columns, total_count, chunk_size):
        fake_record = dict.fromkeys([list(definition.keys())[0] for definition in columns], "")
        records = [
            [fake_record for row in range(0, chunk_size)] for x in range(0, int(math.ceil(total_count / chunk_size)))
        ]

        mock_cursor = Mock()
        mock_cursor.fetchmany.side_effect = records
        mock_cursor.fetchone.return_value = [{}]

        connection = Mock()
        connection.cursor.return_value = mock_cursor

        build_and_then_import_data(connection, table, primary_key, columns, None, None, total_count, chunk_size)

        expected_execute_calls = [call('SELECT "id", "col1", "COL2" FROM "src_tbl"'),
                                  call(
                                      'CREATE TEMP TABLE "tmp_src_tbl" AS SELECT "id", "col1", "COL2"\n                    FROM "src_tbl" WITH NO DATA'),  # noqa
                                  call('CREATE INDEX ON "tmp_src_tbl" ("id")'),
                                  call('UPDATE "src_tbl" t SET "col1" = s."col1", "COL2" = s."COL2" FROM "tmp_src_tbl" s WHERE t."id" = s."id"')]  # noqa
        assert mock_cursor.execute.call_args_list == expected_execute_calls

    @patch('pganonymize.utils.CopyManager')
    def test_column_format(self, copy_manager):
        columns = [
            {
                "first_name": {
                    "format": "hello-{pga_value}-world",
                    "provider": {
                        "name": "set",
                        "value": "dummy name"
                    }
                }
            },
            {
                "phone": {
                    "format": "+65-{pga_value}",
                    "provider": {
                        "name": "md5",
                        "as_number": True
                    }
                }
            },
            {
                "templated": {
                    "format": "{pga_value}-{phone}-{first_name}",
                    "provider": {
                        "name": "set",
                        "value": "hello"
                    }
                }
            }
        ]
        row = OrderedDict([("first_name", "John Doe"), ("phone", "2354223432"), ("templated", "")])
        result = get_column_values(row, columns)
        expected = {'first_name': 'hello-dummy name-world',
                    'phone': '+65-91042872',
                    'templated': "hello-+65-91042872-hello-dummy name-world"}
        assert result == expected


class TestCreateDatabaseDump:

    @patch('pganonymize.utils.subprocess.call')
    def test(self, mock_call):
        create_database_dump('/tmp/dump.gz', {'dbname': 'database', 'user': 'foo', 'host': 'localhost', 'port': 5432})
        mock_call.assert_called_once_with('pg_dump -Fc -Z 9 -d database -U foo -h localhost -p 5432 -f /tmp/dump.gz',
                                          shell=True)


class TestConfigLoader:

    @pytest.mark.parametrize('file, envs, expected', [
        ['./tests/schemes/valid_schema.yml', {}, {
            'tables': [{'auth_user': {'primary_key': 'id', 'chunk_size': 5000, 'fields': [
                {'first_name': {'provider': {'name': 'fake.first_name'}}},
                {'last_name': {'provider': {'name': 'set', 'value': 'Bar'}}},
                {'email': {'provider': {'name': 'md5'}, 'append': '@localhost'}}
            ], 'excludes': [{'email': ['\\S[^@]*@example\\.com']}]}}], 'truncate': ['django_session']}],
        ['./tests/schemes/schema_with_env_variables.yml', {
            "TEST_CHUNK_SIZE": "123",
            "TEST_PRIMARY_KEY": "foo-bar",
            "PRESENT_WORLD_NAME": "beautiful world",
            "COMPANY_ID": "42",
            "USER_TO_BE_SEARCHED": "i wanna be forgotten",
        }, {
            'primary_key': 'foo-bar',
            'primary_key2': 'foo-bar',
            'chunk_size': '123',
            'concat_missing': 'Hello, MISSING_ENV_VAL',
            'concat_missing2': 'Hello, ${MISSING_ENV_VAL}',
            'concat_present': 'Hello, beautiful world',
            'concat_present2': 'beautiful world',
            'concat_present3': 'Hello, beautiful world',
            'search': 'id = 42',
            'search2': "username = 'i wanna be forgotten'",
            'corrupted': "username = '${CORRUPTED",
            'corrupted2': '',
            'corrupted3': '$'
        }
        ]
    ])
    def test(self, file, envs, expected):
        with mock.patch.dict(os.environ, envs):
            print(load_config(file))
            assert load_config(file) == expected<|MERGE_RESOLUTION|>--- conflicted
+++ resolved
@@ -8,18 +8,13 @@
 
 from tests.utils import quote_ident
 
-<<<<<<< HEAD
-from pganonymize.utils import (anonymize_tables, build_and_then_import_data, create_database_dump,
-                               get_column_values, get_connection, import_data, truncate_tables)
-=======
 from pganonymizer.utils import (anonymize_tables, build_and_then_import_data, create_database_dump,
                                 get_column_values, get_connection, import_data, load_config, truncate_tables)
->>>>>>> bfd4c895
 
 
 class TestGetConnection:
 
-    @patch('pganonymize.utils.psycopg2.connect')
+    @patch('pganonymizer.utils.psycopg2.connect')
     def test(self, mock_connect):
         connection_data = {
             'dbname': 'test',
@@ -86,7 +81,7 @@
         expected = [call('COPY "public"."src_tbl" ("id", "location") FROM STDIN WITH BINARY', ANY)]
         assert mock_cursor.copy_expert.call_args_list == expected
 
-    @patch('pganonymize.utils.CopyManager')
+    @patch('pganonymizer.utils.CopyManager')
     @patch('psycopg2.extensions.quote_ident', side_effect=quote_ident)
     def test_anonymize_tables(self, quote_ident, copy_manager):
         mock_cursor = Mock()
@@ -170,7 +165,7 @@
 
 class TestBuildAndThenImport:
     @patch('psycopg2.extensions.quote_ident', side_effect=quote_ident)
-    @patch('pganonymize.utils.CopyManager')
+    @patch('pganonymizer.utils.CopyManager')
     @pytest.mark.parametrize('table, primary_key, columns, total_count, chunk_size', [
         ['src_tbl', 'id', [{'col1': {'provider': {'name': 'md5'}}},
                            {'COL2': {'provider': {'name': 'md5'}}}], 10, 3]
@@ -197,7 +192,7 @@
                                   call('UPDATE "src_tbl" t SET "col1" = s."col1", "COL2" = s."COL2" FROM "tmp_src_tbl" s WHERE t."id" = s."id"')]  # noqa
         assert mock_cursor.execute.call_args_list == expected_execute_calls
 
-    @patch('pganonymize.utils.CopyManager')
+    @patch('pganonymizer.utils.CopyManager')
     def test_column_format(self, copy_manager):
         columns = [
             {
@@ -238,7 +233,7 @@
 
 class TestCreateDatabaseDump:
 
-    @patch('pganonymize.utils.subprocess.call')
+    @patch('pganonymizer.utils.subprocess.call')
     def test(self, mock_call):
         create_database_dump('/tmp/dump.gz', {'dbname': 'database', 'user': 'foo', 'host': 'localhost', 'port': 5432})
         mock_call.assert_called_once_with('pg_dump -Fc -Z 9 -d database -U foo -h localhost -p 5432 -f /tmp/dump.gz',
